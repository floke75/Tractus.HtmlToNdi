using System;
using System.Collections.Concurrent;
using System.Diagnostics;
using System.Threading;
using System.Threading.Channels;
using System.Threading.Tasks;
using CefSharp;
using CefSharp.OffScreen;
using Serilog;
using Tractus.HtmlToNdi.Video;

namespace Tractus.HtmlToNdi.Chromium;

public interface IPacedInvalidationScheduler : IDisposable
{
    Task RequestInvalidateAsync(CancellationToken cancellationToken = default);

    void Pause();

    void Resume();

    void NotifyPaint();

    void UpdateCadenceAlignment(double deltaFrames);

    bool IsPaused { get; }

    bool IsHighPrecision { get; }

    double LastPaintLatencyMs { get; }
}

internal enum FramePumpMode
{
    Periodic,
    OnDemand,
}

internal sealed class FramePump : IPacedInvalidationScheduler
{
    private const double MaxCadenceAdjustmentFrames = 0.5d;
    private const double CadenceAdaptationGain = 0.25d;

    private readonly ChromiumWebBrowser browser;
    private readonly TimeSpan baseInterval;
    private readonly TimeSpan watchdogInterval;
    private readonly ILogger logger;
    private readonly FramePumpMode mode;
    private readonly bool cadenceAdaptationEnabled;
    private readonly Func<CancellationToken, Task> invalidateBrowserAsync;
    private readonly Channel<InvalidationRequest> requestChannel;
    private readonly CancellationTokenSource cancellation = new();
    private readonly object stateGate = new();
    private readonly ConcurrentQueue<InvalidationRequest> pausedQueue = new();

    private Task? processingTask;
    private Task? periodicTask;
    private Task? watchdogTask;
    private volatile bool paused;
    private volatile bool started;
    private double cadenceAlignmentDeltaFrames;
    private long lastPaintTicks = DateTime.UtcNow.Ticks;
    private bool disposed;
    private HighResolutionWaitableTimer? highResolutionTimer;
<<<<<<< HEAD
    private readonly ConcurrentQueue<long> requestTimestamps = new();
    private double lastPaintLatencyMs;
=======
>>>>>>> 5aa98d68

    public FramePump(
        ChromiumWebBrowser browser,
        TimeSpan interval,
        TimeSpan? watchdogInterval,
        ILogger logger,
        FramePumpMode mode,
        bool cadenceAdaptationEnabled,
        Func<ChromiumWebBrowser, ILogger, CancellationToken, Task>? invalidateBrowser = null)
    {
        this.browser = browser ?? throw new ArgumentNullException(nameof(browser));
        baseInterval = interval;
        this.watchdogInterval = watchdogInterval ?? TimeSpan.FromSeconds(1);
        this.logger = logger;
        this.mode = mode;
        this.cadenceAdaptationEnabled = cadenceAdaptationEnabled;
        var invalidate = invalidateBrowser ?? DefaultInvalidateBrowserAsync;
        invalidateBrowserAsync = token => invalidate(this.browser, this.logger, token);

        requestChannel = Channel.CreateUnbounded<InvalidationRequest>(new UnboundedChannelOptions
        {
            SingleReader = true,
            AllowSynchronousContinuations = false,
        });
    }

    public bool IsPaused => paused;

    public bool IsHighPrecision => highResolutionTimer != null;

    public double LastPaintLatencyMs => Volatile.Read(ref lastPaintLatencyMs);

    public void Start()
    {
        ThrowIfDisposed();
        if (started)
        {
            return;
        }

        lock (stateGate)
        {
            if (started)
            {
                return;
            }

            highResolutionTimer = HighResolutionWaitableTimer.TryCreate(logger);
            processingTask = StartDedicatedTask(ProcessRequestsAsync);
            if (mode == FramePumpMode.Periodic)
            {
                periodicTask = StartDedicatedTask(RunPeriodicLoopAsync);
            }

            watchdogTask = StartDedicatedTask(RunWatchdogAsync);
            started = true;
        }
    }

    public async Task RequestInvalidateAsync(CancellationToken cancellationToken = default)
    {
        ThrowIfDisposed();
        cancellationToken.ThrowIfCancellationRequested();

        requestTimestamps.Enqueue(Stopwatch.GetTimestamp());

        var linkedCancellation = CancellationTokenSource.CreateLinkedTokenSource(cancellation.Token, cancellationToken);
        var request = new InvalidationRequest(linkedCancellation.Token);

        try
        {
            await requestChannel.Writer.WriteAsync(request, linkedCancellation.Token).ConfigureAwait(false);
        }
        catch (OperationCanceledException)
        {
            request.Dispose();
            linkedCancellation.Dispose();
            throw;
        }
        catch (ChannelClosedException ex)
        {
            request.Dispose();
            linkedCancellation.Dispose();
            if (cancellation.IsCancellationRequested)
            {
                throw new OperationCanceledException(ex.Message, ex);
            }

            throw new ObjectDisposedException(nameof(FramePump), ex);
        }

        try
        {
            await request.Completion.WaitAsync(linkedCancellation.Token).ConfigureAwait(false);
        }
        finally
        {
            request.Dispose();
            linkedCancellation.Dispose();
        }
    }

    public void Pause()
    {
        ThrowIfDisposed();
        paused = true;
    }

    public void Resume()
    {
        ThrowIfDisposed();

        if (!paused)
        {
            return;
        }

        paused = false;

        Interlocked.Exchange(ref lastPaintTicks, DateTime.UtcNow.Ticks);

        while (pausedQueue.TryDequeue(out var pending))
        {
            if (pending.IsCancellationRequested)
            {
                pending.Dispose();
                continue;
            }

            if (!requestChannel.Writer.TryWrite(pending))
            {
                pending.Dispose();
            }
        }
    }

    public void NotifyPaint()
    {
        Interlocked.Exchange(ref lastPaintTicks, DateTime.UtcNow.Ticks);

        var now = Stopwatch.GetTimestamp();
        if (requestTimestamps.TryDequeue(out var requestTimestamp))
        {
            var latencyTicks = now - requestTimestamp;
            var latencyMs = latencyTicks / (double)Stopwatch.Frequency * 1000.0;
            Volatile.Write(ref lastPaintLatencyMs, latencyMs);
        }
    }

    public void UpdateCadenceAlignment(double deltaFrames)
    {
        if (double.IsNaN(deltaFrames))
        {
            return;
        }

        Interlocked.Exchange(ref cadenceAlignmentDeltaFrames, deltaFrames);
    }

    public void Dispose()
    {
        if (disposed)
        {
            return;
        }

        disposed = true;
        cancellation.Cancel();
        requestChannel.Writer.TryComplete();

        try
        {
            processingTask?.Wait();
        }
        catch (Exception ex) when (ex is OperationCanceledException or TaskCanceledException or AggregateException)
        {
        }

        try
        {
            periodicTask?.Wait();
        }
        catch (Exception ex) when (ex is OperationCanceledException or TaskCanceledException or AggregateException)
        {
        }

        try
        {
            watchdogTask?.Wait();
        }
        catch (Exception ex) when (ex is OperationCanceledException or TaskCanceledException or AggregateException)
        {
        }

        cancellation.Dispose();
        highResolutionTimer?.Dispose();

        while (pausedQueue.TryDequeue(out var pending))
        {
            pending.Dispose();
        }
    }

    private async Task ProcessRequestsAsync(CancellationToken token)
    {
        try
        {
            while (await requestChannel.Reader.WaitToReadAsync(token).ConfigureAwait(false))
            {
                while (requestChannel.Reader.TryRead(out var request))
                {
                    if (request.IsCancellationRequested)
                    {
                        request.Dispose();
                        continue;
                    }

                    if (paused)
                    {
                        pausedQueue.Enqueue(request);
                        continue;
                    }

                    await ExecuteRequestAsync(request, token).ConfigureAwait(false);
                }
            }
        }
        catch (OperationCanceledException)
        {
        }
        finally
        {
            while (requestChannel.Reader.TryRead(out var remaining))
            {
                remaining.Dispose();
            }
        }
    }

    private async Task ExecuteRequestAsync(InvalidationRequest request, CancellationToken token)
    {
        try
        {
            if (mode == FramePumpMode.OnDemand)
            {
                ApplyOnDemandCadenceDelay(token);
            }

            Task invalidateTask;
            try
            {
                invalidateTask = invalidateBrowserAsync(token);
            }
            catch (OperationCanceledException ex)
            {
                request.Fail(ex);
                throw;
            }
            catch (Exception ex)
            {
                request.Fail(ex);
                logger.Warning(ex, "FramePump failed to invalidate Chromium");
                return;
            }

            if (invalidateTask.IsCanceled || invalidateTask.IsFaulted)
            {
                // Propagate cancellations or synchronous faults so callers can release pacing tickets immediately.
                invalidateTask.GetAwaiter().GetResult();
            }

            request.Complete();

            if (!invalidateTask.IsCompleted)
            {
                _ = invalidateTask.ContinueWith(
                    t => logger.Warning(t.Exception, "FramePump invalidate task faulted"),
                    CancellationToken.None,
                    TaskContinuationOptions.OnlyOnFaulted | TaskContinuationOptions.ExecuteSynchronously,
                    TaskScheduler.Default);
            }
            else if (invalidateTask.IsFaulted)
            {
                logger.Warning(invalidateTask.Exception, "FramePump invalidate task faulted");
            }
        }
        catch (OperationCanceledException ex)
        {
            request.Fail(ex);
            throw;
        }
        catch (Exception ex)
        {
            request.Fail(ex);
            logger.Warning(ex, "FramePump failed to invalidate Chromium");
        }
    }

    private static Task DefaultInvalidateBrowserAsync(
        ChromiumWebBrowser browser,
        ILogger logger,
        CancellationToken token)
    {
        var host = browser.GetBrowserHost();
        if (host is null)
        {
            return Task.CompletedTask;
        }

        token.ThrowIfCancellationRequested();

        Task uiTask;

        try
        {
            uiTask = Cef.UIThreadTaskFactory.StartNew(() =>
            {
                try
                {
                    host.Invalidate(PaintElementType.View);
                }
                catch (Exception ex)
                {
                    logger.Warning(ex, "FramePump invalidate threw on UI thread");
                }
            });
        }
        catch (Exception ex)
        {
            logger.Warning(ex, "FramePump failed to queue invalidate on UI thread");
            throw;
        }

        if (uiTask.IsFaulted)
        {
            logger.Warning(uiTask.Exception, "FramePump invalidate task faulted");
            return Task.CompletedTask;
        }

        if (!uiTask.IsCompleted)
        {
            _ = uiTask.ContinueWith(
                t =>
                {
                    if (t.IsFaulted)
                    {
                        logger.Warning(t.Exception, "FramePump invalidate task faulted");
                    }
                },
                CancellationToken.None,
                TaskContinuationOptions.ExecuteSynchronously,
                TaskScheduler.Default);
        }

        return Task.CompletedTask;
    }

    private async Task RunPeriodicLoopAsync(CancellationToken token)
    {
        var stopwatch = Stopwatch.StartNew();
        var nextDeadline = stopwatch.Elapsed;

        try
        {
            while (!token.IsCancellationRequested)
            {
                var interval = GetAdaptiveInterval();
                if (interval <= TimeSpan.Zero)
                {
                    interval = TimeSpan.FromMilliseconds(1);
                }

                nextDeadline += interval;
                try
                {
                    TimingHelpers.WaitUntil(stopwatch, nextDeadline, token, highResolutionTimer);
                }
                catch (OperationCanceledException)
                {
                    break;
                }

                try
                {
                    await RequestInvalidateAsync(token).ConfigureAwait(false);
                }
                catch (OperationCanceledException)
                {
                    break;
                }
                catch (ObjectDisposedException)
                {
                    break;
                }
            }
        }
        finally
        {
            stopwatch.Stop();
        }
    }

    private async Task RunWatchdogAsync(CancellationToken token)
    {
        try
        {
            while (!token.IsCancellationRequested)
            {
                try
                {
                    await Task.Delay(watchdogInterval, token).ConfigureAwait(false);
                }
                catch (TaskCanceledException)
                {
                    return;
                }

                var lastPaint = new DateTime(Interlocked.Read(ref lastPaintTicks), DateTimeKind.Utc);
                if (DateTime.UtcNow - lastPaint > watchdogInterval)
                {
                    if (paused)
                    {
                        continue;
                    }

                    logger.Debug(
                        "FramePump watchdog triggering invalidate after {Seconds}s idle",
                        watchdogInterval.TotalSeconds);

                    try
                    {
                        await RequestInvalidateAsync(token).ConfigureAwait(false);
                    }
                    catch (OperationCanceledException)
                    {
                        return;
                    }
                    catch (ObjectDisposedException)
                    {
                        return;
                    }
                }
            }
        }
        catch (OperationCanceledException)
        {
        }
    }

    private TimeSpan GetAdaptiveInterval()
    {
        if (!cadenceAdaptationEnabled)
        {
            return baseInterval;
        }

        var delta = Volatile.Read(ref cadenceAlignmentDeltaFrames);
        if (double.IsNaN(delta))
        {
            return baseInterval;
        }

        var scaled = Math.Clamp(delta * CadenceAdaptationGain, -MaxCadenceAdjustmentFrames, MaxCadenceAdjustmentFrames);
        var adjustmentTicks = (long)(scaled * baseInterval.Ticks);
        var adjustedTicks = baseInterval.Ticks + adjustmentTicks;
        if (adjustedTicks < 1)
        {
            adjustedTicks = 1;
        }

        return TimeSpan.FromTicks(adjustedTicks);
    }

    private void ApplyOnDemandCadenceDelay(CancellationToken token)
    {
        if (!cadenceAdaptationEnabled)
        {
            return;
        }

        var delta = Volatile.Read(ref cadenceAlignmentDeltaFrames);
        if (double.IsNaN(delta) || delta <= 0)
        {
            return;
        }

        var scaled = Math.Clamp(delta * CadenceAdaptationGain, 0, MaxCadenceAdjustmentFrames);
        if (scaled <= 0)
        {
            return;
        }

        var delayTicks = (long)Math.Clamp(scaled * baseInterval.Ticks, 0, baseInterval.Ticks * MaxCadenceAdjustmentFrames);
        if (delayTicks <= 0)
        {
            return;
        }

        var delay = TimeSpan.FromTicks(delayTicks);
        var sw = Stopwatch.StartNew();
        try
        {
            TimingHelpers.WaitUntil(sw, delay, token, highResolutionTimer);
        }
        catch (OperationCanceledException)
        {
        }
    }

    private void ThrowIfDisposed()
    {
        if (disposed)
        {
            throw new ObjectDisposedException(nameof(FramePump));
        }
    }

    private Task StartDedicatedTask(Func<CancellationToken, Task> worker)
    {
        return Task.Factory.StartNew(
                () => worker(cancellation.Token),
                CancellationToken.None,
                TaskCreationOptions.LongRunning | TaskCreationOptions.DenyChildAttach,
                TaskScheduler.Default)
            .Unwrap();
    }

    private sealed class InvalidationRequest : IDisposable
    {
        private readonly TaskCompletionSource<bool> completionSource = new(TaskCreationOptions.RunContinuationsAsynchronously);
        private readonly CancellationToken cancellationToken;
        private readonly CancellationTokenRegistration registration;

        public InvalidationRequest(CancellationToken cancellationToken)
        {
            this.cancellationToken = cancellationToken;
            if (cancellationToken.CanBeCanceled)
            {
                registration = cancellationToken.Register(() => completionSource.TrySetCanceled(cancellationToken));
            }
        }

        public Task Completion => completionSource.Task;

        public bool IsCancellationRequested => cancellationToken.IsCancellationRequested;

        public void Complete() => completionSource.TrySetResult(true);

        public void Fail(Exception ex) => completionSource.TrySetException(ex);

        public void Dispose() => registration.Dispose();
    }
}<|MERGE_RESOLUTION|>--- conflicted
+++ resolved
@@ -62,11 +62,6 @@
     private long lastPaintTicks = DateTime.UtcNow.Ticks;
     private bool disposed;
     private HighResolutionWaitableTimer? highResolutionTimer;
-<<<<<<< HEAD
-    private readonly ConcurrentQueue<long> requestTimestamps = new();
-    private double lastPaintLatencyMs;
-=======
->>>>>>> 5aa98d68
 
     public FramePump(
         ChromiumWebBrowser browser,
